################################################################################
# © Copyright 2021-2022 Zapata Computing Inc.
################################################################################
import sys

import numpy as np
import pytest
from cirq import depolarize
from orquestra.quantum.api.circuit_runner_contracts import CIRCUIT_RUNNER_CONTRACTS
from orquestra.quantum.circuits import CNOT, Circuit, H, X
from orquestra.quantum.operators import PauliSum

from orquestra.integrations.cirq.simulator import QSimSimulator


@pytest.fixture()
def runner():
    return QSimSimulator()


@pytest.fixture()
def wf_simulator():
    return QSimSimulator()


@pytest.mark.skipif(
    sys.version_info > (3, 10),
    reason="QsimSimulator does not work on Python 3.10 or above",
)
class TestQsimSimulator:
    def test_setup_basic_simulators(self):
        simulator = QSimSimulator()
        assert isinstance(simulator, QSimSimulator)
        assert simulator.noise_model is None

    def test_run_and_measure(self):
        # Given
        circuit = Circuit([X(0), CNOT(1, 2)])
        simulator = QSimSimulator()

        measurements = simulator.run_and_measure(circuit, n_samples=100)
        assert len(measurements.bitstrings) == 100

        for measurement in measurements.bitstrings:
            assert measurement == (1, 0, 0)

    def test_measuring_inactive_qubits(self):
        # Given
        circuit = Circuit([X(0), CNOT(1, 2)], n_qubits=4)
        simulator = QSimSimulator()
        measurements = simulator.run_and_measure(circuit, n_samples=100)
        assert len(measurements.bitstrings) == 100

        for measurement in measurements.bitstrings:
            assert measurement == (1, 0, 0, 0)

    def test_run_batch_and_measure(self):
        # Given
        simulator = QSimSimulator()
        circuit = Circuit([X(0), CNOT(1, 2)])
        n_circuits = 5
        n_samples = 100
        # When
        measurements_set = simulator.run_batch_and_measure(
            [circuit] * n_circuits, n_samples=[100] * n_circuits
        )
        # Then
        assert len(measurements_set) == n_circuits
        for measurements in measurements_set:
            assert len(measurements.bitstrings) == n_samples
            for measurement in measurements.bitstrings:
                assert measurement == (1, 0, 0)

    def test_get_wavefunction(self):
        # Given
        simulator = QSimSimulator()
        circuit = Circuit([H(0), CNOT(0, 1), CNOT(1, 2)])

        # When
        wavefunction = simulator.get_wavefunction(circuit)
        # Then
        assert isinstance(wavefunction.amplitudes, np.ndarray)
        assert len(wavefunction.amplitudes) == 8
        assert np.isclose(
            wavefunction.amplitudes[0], (1 / np.sqrt(2) + 0j), atol=10e-15
        )
        assert np.isclose(
            wavefunction.amplitudes[7], (1 / np.sqrt(2) + 0j), atol=10e-15
        )

<<<<<<< HEAD
    def test_normalization(self):
        # Given
        simulator1 = QSimSimulator(normalize_wavefunction=False)
        simulator2 = QSimSimulator(normalize_wavefunction=True)
        circuit = Circuit([H(0), CNOT(0, 1), CNOT(1, 2)])
        # When
        wavefunction = simulator1.get_wavefunction(circuit)
        normalized_wavefunction = simulator2.get_wavefunction(circuit)
        precision_error_without_normalization = abs(
            np.sum(np.abs(wavefunction.amplitudes) ** 2) - 1.0
        )
        precision_error_with_normalization = abs(
            np.sum(np.abs(normalized_wavefunction.amplitudes) ** 2) - 1.0
        )
        # Then
        assert np.isclose(
            precision_error_without_normalization,
            0.0,
            atol=TestQSimSimulatorGates.atol_wavefunction,
        )
        assert np.isclose(precision_error_with_normalization, 0.0, atol=1e-15)

    def test_get_exact_expectation_values(self):
        # Given
        simulator = QSimSimulator()
        circuit = Circuit([H(0), CNOT(0, 1), CNOT(1, 2)])
        qubit_operator = PauliSum("2*I0 + -1*Z0*Z1 + X0*X2")
        target_values = np.array([2.0, -1.0, 0.0])

        # When

        expectation_values = simulator.get_exact_expectation_values(
            circuit, qubit_operator
        )
        # Then
        np.testing.assert_array_almost_equal(expectation_values.values, target_values)

=======
>>>>>>> e32e403e
    def test_get_noisy_exact_expectation_values(self):
        # Given
        noise = 0.0002
        noise_model = depolarize(p=noise)
        simulator = QSimSimulator(noise_model=noise_model)
        circuit = Circuit([H(0), CNOT(0, 1), CNOT(1, 2)])
        qubit_operator = PauliSum("-1*Z0*Z1 + X0*X2")
        target_values = np.array([-0.9986673775881747, 0.0])

        expectation_values = simulator.get_exact_noisy_expectation_values(
            circuit, qubit_operator
        )
        np.testing.assert_almost_equal(
            expectation_values.values[0], target_values[0], decimal=2
        )
        np.testing.assert_almost_equal(
            expectation_values.values[1], target_values[1], decimal=2
        )

    def test_run_and_measure_seed(self):
        # Given
        circuit = Circuit([X(0), CNOT(1, 2)])
        simulator1 = QSimSimulator(seed=12)
        simulator2 = QSimSimulator(seed=12)

        # When
        measurements1 = simulator1.run_and_measure(circuit, n_samples=1000)
        measurements2 = simulator2.run_and_measure(circuit, n_samples=1000)

        # Then
        for (meas1, meas2) in zip(measurements1.bitstrings, measurements2.bitstrings):
            assert meas1 == meas2

    def test_get_wavefunction_seed(self):
        # Given
        circuit = Circuit([H(0), CNOT(0, 1), CNOT(1, 2)])
        simulator1 = QSimSimulator(seed=542)
        simulator2 = QSimSimulator(seed=542)

        # When
        wavefunction1 = simulator1.get_wavefunction(circuit)
        wavefunction2 = simulator2.get_wavefunction(circuit)

        # Then
        for (ampl1, ampl2) in zip(wavefunction1.amplitudes, wavefunction2.amplitudes):
            assert ampl1 == ampl2


@pytest.mark.parametrize("contract", CIRCUIT_RUNNER_CONTRACTS)
def test_cirq_runner_fulfills_circuit_runner_contracts(runner, contract):
    assert contract(runner)<|MERGE_RESOLUTION|>--- conflicted
+++ resolved
@@ -12,6 +12,7 @@
 
 from orquestra.integrations.cirq.simulator import QSimSimulator
 
+atol_wavefunction = 5e-7
 
 @pytest.fixture()
 def runner():
@@ -88,7 +89,6 @@
             wavefunction.amplitudes[7], (1 / np.sqrt(2) + 0j), atol=10e-15
         )
 
-<<<<<<< HEAD
     def test_normalization(self):
         # Given
         simulator1 = QSimSimulator(normalize_wavefunction=False)
@@ -107,7 +107,7 @@
         assert np.isclose(
             precision_error_without_normalization,
             0.0,
-            atol=TestQSimSimulatorGates.atol_wavefunction,
+            atol=atol_wavefunction,
         )
         assert np.isclose(precision_error_with_normalization, 0.0, atol=1e-15)
 
@@ -126,8 +126,7 @@
         # Then
         np.testing.assert_array_almost_equal(expectation_values.values, target_values)
 
-=======
->>>>>>> e32e403e
+
     def test_get_noisy_exact_expectation_values(self):
         # Given
         noise = 0.0002
@@ -176,6 +175,7 @@
             assert ampl1 == ampl2
 
 
+
 @pytest.mark.parametrize("contract", CIRCUIT_RUNNER_CONTRACTS)
 def test_cirq_runner_fulfills_circuit_runner_contracts(runner, contract):
     assert contract(runner)