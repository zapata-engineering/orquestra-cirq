--- conflicted
+++ resolved
@@ -10,11 +10,8 @@
 )
 from orquestra.quantum.api.wavefunction_simulator_contracts import (
     simulator_contracts_for_tolerance,
-<<<<<<< HEAD
-=======
     simulator_contracts_with_nontrivial_initial_state,
     simulator_gate_compatibility_contracts,
->>>>>>> 276eeea7
 )
 from orquestra.quantum.circuits import CNOT, Circuit, H, X
 from orquestra.quantum.operators import PauliSum
@@ -25,52 +22,21 @@
 @pytest.fixture(
     params=[
         {
-<<<<<<< HEAD
-            "runner": CirqSimulator,
-            "atol_wavefunction": 1e-8,
-        },
-        {
-            "runner": QSimSimulator,
-=======
             "simulator": CirqSimulator,
             "atol_wavefunction": 1e-8,
         },
         {
             "simulator": QSimSimulator,
->>>>>>> 276eeea7
             "atol_wavefunction": 5e-7,
         },
     ],
 )
-<<<<<<< HEAD
-def simulator(request):
-=======
 def wf_simulator(request):
->>>>>>> 276eeea7
     return request.param
 
 
 class TestCirqBasedSimulator:
     @pytest.fixture(autouse=True)
-<<<<<<< HEAD
-    def _request_simulator(self, simulator):
-        self.runner = simulator.get("runner")
-        self.atol_wavefunction = simulator.get("atol_wavefunction")
-
-    def test_setup_basic_simulators(self):
-        runner = self.runner()
-        if type(runner).__name__ == "CirqSimulator":
-            assert isinstance(runner, CirqSimulator)
-        if type(self.runner).__name__ == "QSimSimulator":
-            assert isinstance(runner, QSimSimulator)
-        assert runner.noise_model is None
-
-    def test_run_and_measure(self):
-        # Given
-        runner = self.runner()
-        circuit = Circuit([X(0), CNOT(1, 2)])
-        measurements = runner.run_and_measure(circuit, n_samples=100)
-=======
     def _request_simulator(self, wf_simulator):
         self.simulator = wf_simulator.get("simulator")
         self.atol_wavefunction = wf_simulator.get("atol_wavefunction")
@@ -88,7 +54,6 @@
         simulator = self.simulator()
         circuit = Circuit([X(0), CNOT(1, 2)])
         measurements = simulator.run_and_measure(circuit, n_samples=100)
->>>>>>> 276eeea7
         assert len(measurements.bitstrings) == 100
 
         for measurement in measurements.bitstrings:
@@ -96,19 +61,11 @@
 
     def test_measuring_inactive_qubits(self):
 
-<<<<<<< HEAD
-        runner = self.runner()
-        # Given
-        circuit = Circuit([X(0), CNOT(1, 2)], n_qubits=4)
-
-        measurements = runner.run_and_measure(circuit, n_samples=100)
-=======
         simulator = self.simulator()
         # Given
         circuit = Circuit([X(0), CNOT(1, 2)], n_qubits=4)
 
         measurements = simulator.run_and_measure(circuit, n_samples=100)
->>>>>>> 276eeea7
         assert len(measurements.bitstrings) == 100
 
         for measurement in measurements.bitstrings:
@@ -116,21 +73,15 @@
 
     def test_run_batch_and_measure(self):
 
-<<<<<<< HEAD
         runner = self.runner()
-=======
         simulator = self.simulator()
->>>>>>> 276eeea7
         # Given
         circuit = Circuit([X(0), CNOT(1, 2)])
         n_circuits = 5
         n_samples = 100
         # When
-<<<<<<< HEAD
-        measurements_set = runner.run_batch_and_measure(
-=======
+
         measurements_set = simulator.run_batch_and_measure(
->>>>>>> 276eeea7
             [circuit] * n_circuits, n_samples=[100] * n_circuits
         )
         # Then
@@ -143,13 +94,8 @@
     def test_run_circuit_and_measure_seed(self):
         # Given
         circuit = Circuit([X(0), CNOT(1, 2)])
-<<<<<<< HEAD
-        simulator1 = self.runner(seed=12)
-        simulator2 = self.runner(seed=12)
-=======
         simulator1 = self.simulator(seed=12)
         simulator2 = self.simulator(seed=12)
->>>>>>> 276eeea7
 
         # When
         measurements1 = simulator1.run_and_measure(circuit, n_samples=1000)
@@ -160,11 +106,7 @@
             assert meas1 == meas2
 
     def test_get_wavefunction(self):
-<<<<<<< HEAD
-        runner = self.runner()
-=======
         simulator = self.simulator()
->>>>>>> 276eeea7
         # Given
         circuit = Circuit([H(0), CNOT(0, 1), CNOT(1, 2)])
 
@@ -184,11 +126,7 @@
         # Given
         noise = 0.0002
         noise_model = depolarize(p=noise)
-<<<<<<< HEAD
-        runner = self.runner(noise_model=noise_model)
-=======
         simulator = self.simulator(noise_model=noise_model)
->>>>>>> 276eeea7
         circuit = Circuit([H(0), CNOT(0, 1), CNOT(1, 2)])
         qubit_operator = PauliSum("-1*Z0*Z1 + X0*X2")
         target_values = np.array([-0.9986673775881747, 0.0])
@@ -202,21 +140,12 @@
         np.testing.assert_almost_equal(expectation_values.values[1], target_values[1])
 
     def test_normalization(self):
-<<<<<<< HEAD
-        runner = self.runner
-        if isinstance(runner(), CirqSimulator):
-            pytest.skip("Normalization not required for CirqSimulator")
-        # Given
-        simulator1 = runner(normalize_wavefunction=False)
-        simulator2 = runner(normalize_wavefunction=True)
-=======
         simulator = self.simulator
         if isinstance(simulator(), CirqSimulator):
             pytest.skip("Normalization not required for CirqSimulator")
         # Given
         simulator1 = simulator(normalize_wavefunction=False)
         simulator2 = simulator(normalize_wavefunction=True)
->>>>>>> 276eeea7
 
         circuit = Circuit([H(0), CNOT(0, 1), CNOT(1, 2)])
         # When
@@ -238,23 +167,6 @@
 
 
 @pytest.mark.parametrize("contract", CIRCUIT_RUNNER_CONTRACTS)
-<<<<<<< HEAD
-def test_cirq_runner_fulfills_circuit_runner_contracts(simulator, contract):
-    runner = simulator.get("runner")
-    assert contract(runner())
-
-
-@pytest.mark.parametrize("contract", simulator_contracts_for_tolerance())
-def test_cirq_simulator_fulfills_simulator_contracts(simulator, contract):
-    runner = simulator.get("runner")
-    assert contract(runner())
-
-
-@pytest.mark.parametrize("contract", STRICT_CIRCUIT_RUNNER_CONTRACTS)
-def test_cirq_simulator_fulfills_strict_circuit_runnner(simulator, contract):
-    runner = simulator.get("runner")
-    assert contract(runner())
-=======
 def test_cirq_runner_fulfills_circuit_runner_contracts(wf_simulator, contract):
     simulator = wf_simulator.get("simulator")
     assert contract(simulator())
@@ -279,5 +191,4 @@
 @pytest.mark.parametrize("contract", simulator_gate_compatibility_contracts())
 def test_cirq_simulator_uses_correct_gate_definitionscontract(wf_simulator, contract):
     simulator = wf_simulator.get("simulator")
-    assert contract(simulator())
->>>>>>> 276eeea7
+    assert contract(simulator())